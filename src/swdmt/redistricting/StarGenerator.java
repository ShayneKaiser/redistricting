--- conflicted
+++ resolved
@@ -76,10 +76,6 @@
     return false;
   }
 
-<<<<<<< HEAD
   private StarGenerator() {
-=======
-  private StarGenerator {
->>>>>>> 4f1cf0ba
   }
 }
