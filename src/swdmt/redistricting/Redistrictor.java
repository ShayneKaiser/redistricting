<<<<<<< HEAD
package swdmt.redistricting;
import java.util.Set;
import java.util.HashSet;
import java.util.List;
import java.util.ArrayList;
import java.util.Iterator;
/**
 * A redistrictor attempts to determine a set of districts
 * for a given region under specified constraints.
 * Typical constraints may include:
 * achieving a specified number of districts,
 * achieving the same number of voters per district,
 * creating intra-district parity by party,
 * creating region-level parity by party,
 * favoring a party at region-level.
 *
 * Most functionality is available via utility methods.
 *
 * @author Dr. Jody Paul
 * @version 20191006
 */
public final class Redistrictor implements java.io.Serializable {
    /** Serialization version requirement. */
    private static final long serialVersionUID = 3L;

    /** Region associated with this redistrictor. */
    private Region region;

    /**
     * Establishes a specific region as associated with
     * the redistrictor.
     * @param theRegion region associated with this redistrictor
     * @throws illegalArgumentException if the region is null
     */
    public Redistrictor(final Region theRegion) {
        if (null == this.region) {
            throw new IllegalArgumentException(
                    "Cannot associate null region with new Redistrictor");
        }
        this.region = theRegion;
    }

    /**
     * Accesses this redistrictor's region.
     * @return the region
     */
    public Region region() {
        return this.region;
    }

    /**
     * Utility: Apply a generate-and-test algorithm to search for
     * any feasible redistricting solution.
     * @TODO Contiguity is NOT yet considered!
     * @param theRegion the region to be redistricted
     * @param numDistricts the number of districts for the region;
     *        defaults to 1 if value is less-than or equal to 0
     * @return a set of districts matching the parameters, if feasible;
     *         an empty set if no feasible solution is found.
     */
    public static Set<District> generateDistricts(final Region theRegion,
                                                  final int numDistricts) {
        Set<District> districts = new HashSet<District>();
        List<List<Location>> districtLocs = new ArrayList<List<Location>>();
        int numberOfDistricts = (numDistricts < 1) ? 1 : numDistricts;
        int minimumNumberOfVotersPerDistrict
                = theRegion.numberOfVoters() / numDistricts;
        int numberOfAugmentedDistricts
                = theRegion.numberOfVoters() % numDistricts;
        Iterator<Location> locit = theRegion.locations().iterator();
        // Create covering districts with the proper number of locations.
        // TODO: Contiguity is NOT yet considered.
        for (int i = 0; i < numberOfDistricts; i++) {
            List<Location> locList = new ArrayList<Location>();
            for (int vi = 0; vi < minimumNumberOfVotersPerDistrict; vi++) {
                locList.add(locit.next());
            }
            districtLocs.add(new ArrayList<Location>(locList));
        }
        for (int i = 0; i < numberOfAugmentedDistricts; i++) {
            districtLocs.get(i).add(locit.next());
        }
        for (List<Location> locs : districtLocs) {
            districts.add(new District(locs));
        }
        return districts;
    }

    /**
     * Utility: Generates all possible districts of the
     * specified size from a given region.
     * If the region is smaller than the specified size,
     * then a single district is returned.
     * Otherwise, creates a set of all districts of
     * approximately equal size; that is, each district's
     * size is within ±1 of the district size parameter.
     * @param theRegion the region
     * @param districtSize the size of the districts
     * @return a set of all districts of the specified size
     *     within a tolerance of ±1
     */
    public static Set<District> allDistrictsOfSpecificSize(
                                    final Region theRegion,
                                    final int districtSize) {
        Set<District> districts = new HashSet<District>();
        if (districtSize > 0 && theRegion.size() > 0) {
            if (theRegion.size() <= districtSize) {
                districts.add(new District(theRegion.locations()));
            } else if (districtSize == 1) {
                for (Location loc : theRegion.locations()) {
                    List<Location> locList = new ArrayList<Location>(1);
                    locList.add(loc);
                    districts.add(new District(locList));
                }
            } else {
              int size = theRegion.sideSize();
              ArrayList<District> allDistricts =
                AllDistrictGen.generateDistricts(size,
                                                 size,
                                                 districtSize);
              for (District d : allDistricts) {
                districts.add(d);
              }
            }
        }
        return districts;
    }

    /**
     * Utility: Iterator over all districts of the specified size
     * for a given region.
     * @param theRegion the region
     * @param districtSize the size of the districts
     * @return a set of all districts of the specified size
     */
    public static Iterator<District> allDistrictsOfSpecificSizeIterator(
                                    final Region theRegion,
                                    final int districtSize) {
        return allDistrictsOfSpecificSize(theRegion, districtSize).iterator();
    }
}
=======
package swdmt.redistricting;
import java.util.Set;
import java.util.HashSet;
import java.util.List;
import java.util.Arrays;
import java.util.ArrayList;
import java.util.Iterator;
/**
 * A redistrictor attempts to determine a set of districts
 * for a given region under specified constraints.
 * Typical constraints may include:
 * achieving a specified number of districts,
 * achieving the same number of voters per district,
 * creating intra-district parity by party,
 * creating region-level parity by party,
 * favoring a party at region-level.
 *
 * Most functionality is available via utility methods.
 *
 * @author Dr. Jody Paul
 * @version 20191201
 */
public class Redistrictor implements java.io.Serializable {
    /** Serialization version requirement. */
    private static final long serialVersionUID = 3L;

    /** Region associated with this redistrictor. */
    private Region region;

    /**
     * Establishes a specific region as associated with
     * the redistrictor.
     * @param theRegion region associated with this redistrictor
     * @throws illegalArgumentException if the region is null
     */
    public Redistrictor(final Region theRegion) {
        if (null == this.region) {
            throw new IllegalArgumentException(
                    "Cannot associate null region with new Redistrictor");
        }
        this.region = theRegion;
    }

    /**
     * Accesses this redistrictor's region.
     * @return the region
     */
    public Region region() {
        return this.region;
    }

    /**
     * Utility: Apply a generate-and-test algorithm to search for
     * any feasible redistricting solution.
     * @TODO Contiguity for non rectangluar districts are NOT yet considered!
     * @param theRegion the region to be redistricted
     * @param numDistricts the number of districts for the region;
     *        defaults to 1 if value is less-than or equal to 0
     * @return a set of districts matching the parameters, if feasible;
     *         an empty set if no feasible solution is found.
     */
    public static Set<District> generateDistricts(final Region theRegion,
                                                  final int numDistricts) {                                          
        Set<District> districts = new HashSet<District>();
        List<List<Location>> districtLocs = new ArrayList<List<Location>>();
        int numberOfDistricts = (numDistricts < 1) ? 1 : numDistricts;
        int minimumNumberOfVotersPerDistrict
                = theRegion.numberOfVoters() / numDistricts;
        int numberOfAugmentedDistricts
                = theRegion.numberOfVoters() % numDistricts;
        Iterator<Location> locit = theRegion.locations().iterator();
        
        Location[] snakingLocations = new Location[theRegion.locations().size()];
        for (int i = 0; i < theRegion.locations().size(); i++){
          snakingLocations[i] = locit.next();
        }
        
        Arrays.sort(snakingLocations, new SnakingLocationComparer());
        
        int currentLocation = 0;
        
        // Create covering districts with the proper number of locations.
        // TODO: Contiguity for non rectangluar districts are NOT yet considered.
        for (int i = 0; i < numberOfDistricts; i++) {
            List<Location> locList = new ArrayList<Location>();
            for (int vi = 0; vi < minimumNumberOfVotersPerDistrict; vi++) {
              locList.add(snakingLocations[currentLocation++]);
            }
            if (i < numberOfAugmentedDistricts){
              locList.add(snakingLocations[currentLocation++]);
            }
            
            districtLocs.add(new ArrayList<Location>(locList));
        }
        
        for (List<Location> locs : districtLocs) {
            districts.add(new District(locs));
        }
        return districts;
    }

    /**
     * Utility: Generates all possible districts of the
     * specified size from a given region.
     * If the region is smaller than the specified size,
     * then a single district is returned.
     * Otherwise, creates a set of all districts of
     * approximately equal size; that is, each district's
     * size is within ±1 of the district size parameter.
     * @param theRegion the region
     * @param districtSize the size of the districts
     * @return a set of all districts of the specified size
     *     within a tolerance of ±1
     */
    public static Set<District> allDistrictsOfSpecificSize(
                                    final Region theRegion,
                                    final int districtSize) {
        Set<District> districts = new HashSet<District>();
        if (districtSize > 0 && theRegion.size() > 0) {
            if (theRegion.size() <= districtSize) {
                districts.add(new District(theRegion.locations()));
            } else if (districtSize == 1) {
                for (Location loc : theRegion.locations()) {
                    List<Location> locList = new ArrayList<Location>(1);
                    locList.add(loc);
                    districts.add(new District(locList));
                }
            } else {
              int size = theRegion.sideSize();
              ArrayList<District> allDistricts = AllDistrictGen.generateDistricts(size, size, districtSize);
              for (District d : allDistricts){
                districts.add(d);
              }
            }
        }
        return districts;
    }

    /**
     * Utility: Iterator over all districts of the specified size
     * for a given region.
     * @param theRegion the region
     * @param districtSize the size of the districts
     * @return a set of all districts of the specified size
     */
    public static Iterator<District> allDistrictsOfSpecificSizeIterator(
                                    final Region theRegion,
                                    final int districtSize) {
        return allDistrictsOfSpecificSize(theRegion, districtSize).iterator();
    }
    
}
>>>>>>> 79da924b
<|MERGE_RESOLUTION|>--- conflicted
+++ resolved
@@ -1,217 +1,74 @@
-<<<<<<< HEAD
-package swdmt.redistricting;
-import java.util.Set;
-import java.util.HashSet;
-import java.util.List;
-import java.util.ArrayList;
-import java.util.Iterator;
-/**
- * A redistrictor attempts to determine a set of districts
- * for a given region under specified constraints.
- * Typical constraints may include:
- * achieving a specified number of districts,
- * achieving the same number of voters per district,
- * creating intra-district parity by party,
- * creating region-level parity by party,
- * favoring a party at region-level.
- *
- * Most functionality is available via utility methods.
- *
- * @author Dr. Jody Paul
- * @version 20191006
- */
-public final class Redistrictor implements java.io.Serializable {
-    /** Serialization version requirement. */
-    private static final long serialVersionUID = 3L;
-
-    /** Region associated with this redistrictor. */
-    private Region region;
-
-    /**
-     * Establishes a specific region as associated with
-     * the redistrictor.
-     * @param theRegion region associated with this redistrictor
-     * @throws illegalArgumentException if the region is null
-     */
-    public Redistrictor(final Region theRegion) {
-        if (null == this.region) {
-            throw new IllegalArgumentException(
-                    "Cannot associate null region with new Redistrictor");
-        }
-        this.region = theRegion;
-    }
-
-    /**
-     * Accesses this redistrictor's region.
-     * @return the region
-     */
-    public Region region() {
-        return this.region;
-    }
-
-    /**
-     * Utility: Apply a generate-and-test algorithm to search for
-     * any feasible redistricting solution.
-     * @TODO Contiguity is NOT yet considered!
-     * @param theRegion the region to be redistricted
-     * @param numDistricts the number of districts for the region;
-     *        defaults to 1 if value is less-than or equal to 0
-     * @return a set of districts matching the parameters, if feasible;
-     *         an empty set if no feasible solution is found.
-     */
-    public static Set<District> generateDistricts(final Region theRegion,
-                                                  final int numDistricts) {
-        Set<District> districts = new HashSet<District>();
-        List<List<Location>> districtLocs = new ArrayList<List<Location>>();
-        int numberOfDistricts = (numDistricts < 1) ? 1 : numDistricts;
-        int minimumNumberOfVotersPerDistrict
-                = theRegion.numberOfVoters() / numDistricts;
-        int numberOfAugmentedDistricts
-                = theRegion.numberOfVoters() % numDistricts;
-        Iterator<Location> locit = theRegion.locations().iterator();
-        // Create covering districts with the proper number of locations.
-        // TODO: Contiguity is NOT yet considered.
-        for (int i = 0; i < numberOfDistricts; i++) {
-            List<Location> locList = new ArrayList<Location>();
-            for (int vi = 0; vi < minimumNumberOfVotersPerDistrict; vi++) {
-                locList.add(locit.next());
-            }
-            districtLocs.add(new ArrayList<Location>(locList));
-        }
-        for (int i = 0; i < numberOfAugmentedDistricts; i++) {
-            districtLocs.get(i).add(locit.next());
-        }
-        for (List<Location> locs : districtLocs) {
-            districts.add(new District(locs));
-        }
-        return districts;
-    }
-
-    /**
-     * Utility: Generates all possible districts of the
-     * specified size from a given region.
-     * If the region is smaller than the specified size,
-     * then a single district is returned.
-     * Otherwise, creates a set of all districts of
-     * approximately equal size; that is, each district's
-     * size is within ±1 of the district size parameter.
-     * @param theRegion the region
-     * @param districtSize the size of the districts
-     * @return a set of all districts of the specified size
-     *     within a tolerance of ±1
-     */
-    public static Set<District> allDistrictsOfSpecificSize(
-                                    final Region theRegion,
-                                    final int districtSize) {
-        Set<District> districts = new HashSet<District>();
-        if (districtSize > 0 && theRegion.size() > 0) {
-            if (theRegion.size() <= districtSize) {
-                districts.add(new District(theRegion.locations()));
-            } else if (districtSize == 1) {
-                for (Location loc : theRegion.locations()) {
-                    List<Location> locList = new ArrayList<Location>(1);
-                    locList.add(loc);
-                    districts.add(new District(locList));
-                }
-            } else {
-              int size = theRegion.sideSize();
-              ArrayList<District> allDistricts =
-                AllDistrictGen.generateDistricts(size,
-                                                 size,
-                                                 districtSize);
-              for (District d : allDistricts) {
-                districts.add(d);
-              }
-            }
-        }
-        return districts;
-    }
-
-    /**
-     * Utility: Iterator over all districts of the specified size
-     * for a given region.
-     * @param theRegion the region
-     * @param districtSize the size of the districts
-     * @return a set of all districts of the specified size
-     */
-    public static Iterator<District> allDistrictsOfSpecificSizeIterator(
-                                    final Region theRegion,
-                                    final int districtSize) {
-        return allDistrictsOfSpecificSize(theRegion, districtSize).iterator();
-    }
-}
-=======
-package swdmt.redistricting;
-import java.util.Set;
-import java.util.HashSet;
-import java.util.List;
+package swdmt.redistricting;
+import java.util.Set;
+import java.util.HashSet;
+import java.util.List;
 import java.util.Arrays;
-import java.util.ArrayList;
-import java.util.Iterator;
-/**
- * A redistrictor attempts to determine a set of districts
- * for a given region under specified constraints.
- * Typical constraints may include:
- * achieving a specified number of districts,
- * achieving the same number of voters per district,
- * creating intra-district parity by party,
- * creating region-level parity by party,
- * favoring a party at region-level.
- *
- * Most functionality is available via utility methods.
- *
- * @author Dr. Jody Paul
+import java.util.ArrayList;
+import java.util.Iterator;
+/**
+ * A redistrictor attempts to determine a set of districts
+ * for a given region under specified constraints.
+ * Typical constraints may include:
+ * achieving a specified number of districts,
+ * achieving the same number of voters per district,
+ * creating intra-district parity by party,
+ * creating region-level parity by party,
+ * favoring a party at region-level.
+ *
+ * Most functionality is available via utility methods.
+ *
+ * @author Dr. Jody Paul
  * @version 20191201
- */
-public class Redistrictor implements java.io.Serializable {
-    /** Serialization version requirement. */
-    private static final long serialVersionUID = 3L;
-
-    /** Region associated with this redistrictor. */
-    private Region region;
-
-    /**
-     * Establishes a specific region as associated with
-     * the redistrictor.
-     * @param theRegion region associated with this redistrictor
-     * @throws illegalArgumentException if the region is null
-     */
-    public Redistrictor(final Region theRegion) {
-        if (null == this.region) {
-            throw new IllegalArgumentException(
-                    "Cannot associate null region with new Redistrictor");
-        }
-        this.region = theRegion;
-    }
-
-    /**
-     * Accesses this redistrictor's region.
-     * @return the region
-     */
-    public Region region() {
-        return this.region;
-    }
-
-    /**
-     * Utility: Apply a generate-and-test algorithm to search for
-     * any feasible redistricting solution.
+ */
+public final class Redistrictor implements java.io.Serializable {
+    /** Serialization version requirement. */
+    private static final long serialVersionUID = 3L;
+
+    /** Region associated with this redistrictor. */
+    private Region region;
+
+    /**
+     * Establishes a specific region as associated with
+     * the redistrictor.
+     * @param theRegion region associated with this redistrictor
+     * @throws illegalArgumentException if the region is null
+     */
+    public Redistrictor(final Region theRegion) {
+        if (null == this.region) {
+            throw new IllegalArgumentException(
+                    "Cannot associate null region with new Redistrictor");
+        }
+        this.region = theRegion;
+    }
+
+    /**
+     * Accesses this redistrictor's region.
+     * @return the region
+     */
+    public Region region() {
+        return this.region;
+    }
+
+    /**
+     * Utility: Apply a generate-and-test algorithm to search for
+     * any feasible redistricting solution.
      * @TODO Contiguity for non rectangluar districts are NOT yet considered!
-     * @param theRegion the region to be redistricted
-     * @param numDistricts the number of districts for the region;
-     *        defaults to 1 if value is less-than or equal to 0
-     * @return a set of districts matching the parameters, if feasible;
-     *         an empty set if no feasible solution is found.
-     */
-    public static Set<District> generateDistricts(final Region theRegion,
+     * @param theRegion the region to be redistricted
+     * @param numDistricts the number of districts for the region;
+     *        defaults to 1 if value is less-than or equal to 0
+     * @return a set of districts matching the parameters, if feasible;
+     *         an empty set if no feasible solution is found.
+     */
+    public static Set<District> generateDistricts(final Region theRegion,
                                                   final int numDistricts) {                                          
-        Set<District> districts = new HashSet<District>();
-        List<List<Location>> districtLocs = new ArrayList<List<Location>>();
-        int numberOfDistricts = (numDistricts < 1) ? 1 : numDistricts;
-        int minimumNumberOfVotersPerDistrict
-                = theRegion.numberOfVoters() / numDistricts;
-        int numberOfAugmentedDistricts
-                = theRegion.numberOfVoters() % numDistricts;
-        Iterator<Location> locit = theRegion.locations().iterator();
+        Set<District> districts = new HashSet<District>();
+        List<List<Location>> districtLocs = new ArrayList<List<Location>>();
+        int numberOfDistricts = (numDistricts < 1) ? 1 : numDistricts;
+        int minimumNumberOfVotersPerDistrict
+                = theRegion.numberOfVoters() / numDistricts;
+        int numberOfAugmentedDistricts
+                = theRegion.numberOfVoters() % numDistricts;
+        Iterator<Location> locit = theRegion.locations().iterator();
         
         Location[] snakingLocations = new Location[theRegion.locations().size()];
         for (int i = 0; i < theRegion.locations().size(); i++){
@@ -222,75 +79,76 @@
         
         int currentLocation = 0;
         
-        // Create covering districts with the proper number of locations.
+        // Create covering districts with the proper number of locations.
         // TODO: Contiguity for non rectangluar districts are NOT yet considered.
-        for (int i = 0; i < numberOfDistricts; i++) {
-            List<Location> locList = new ArrayList<Location>();
-            for (int vi = 0; vi < minimumNumberOfVotersPerDistrict; vi++) {
+        for (int i = 0; i < numberOfDistricts; i++) {
+            List<Location> locList = new ArrayList<Location>();
+            for (int vi = 0; vi < minimumNumberOfVotersPerDistrict; vi++) {
               locList.add(snakingLocations[currentLocation++]);
-            }
+            }
             if (i < numberOfAugmentedDistricts){
               locList.add(snakingLocations[currentLocation++]);
             }
             
-            districtLocs.add(new ArrayList<Location>(locList));
-        }
+            districtLocs.add(new ArrayList<Location>(locList));
+        }
         
-        for (List<Location> locs : districtLocs) {
-            districts.add(new District(locs));
-        }
-        return districts;
-    }
-
-    /**
-     * Utility: Generates all possible districts of the
-     * specified size from a given region.
-     * If the region is smaller than the specified size,
-     * then a single district is returned.
-     * Otherwise, creates a set of all districts of
-     * approximately equal size; that is, each district's
-     * size is within ±1 of the district size parameter.
-     * @param theRegion the region
-     * @param districtSize the size of the districts
-     * @return a set of all districts of the specified size
-     *     within a tolerance of ±1
-     */
-    public static Set<District> allDistrictsOfSpecificSize(
-                                    final Region theRegion,
-                                    final int districtSize) {
-        Set<District> districts = new HashSet<District>();
-        if (districtSize > 0 && theRegion.size() > 0) {
-            if (theRegion.size() <= districtSize) {
-                districts.add(new District(theRegion.locations()));
-            } else if (districtSize == 1) {
-                for (Location loc : theRegion.locations()) {
-                    List<Location> locList = new ArrayList<Location>(1);
-                    locList.add(loc);
-                    districts.add(new District(locList));
-                }
-            } else {
-              int size = theRegion.sideSize();
-              ArrayList<District> allDistricts = AllDistrictGen.generateDistricts(size, size, districtSize);
-              for (District d : allDistricts){
-                districts.add(d);
-              }
-            }
-        }
-        return districts;
-    }
-
-    /**
-     * Utility: Iterator over all districts of the specified size
-     * for a given region.
-     * @param theRegion the region
-     * @param districtSize the size of the districts
-     * @return a set of all districts of the specified size
-     */
-    public static Iterator<District> allDistrictsOfSpecificSizeIterator(
-                                    final Region theRegion,
-                                    final int districtSize) {
-        return allDistrictsOfSpecificSize(theRegion, districtSize).iterator();
-    }
-    
-}
->>>>>>> 79da924b
+        for (List<Location> locs : districtLocs) {
+            districts.add(new District(locs));
+        }
+        return districts;
+    }
+
+    /**
+     * Utility: Generates all possible districts of the
+     * specified size from a given region.
+     * If the region is smaller than the specified size,
+     * then a single district is returned.
+     * Otherwise, creates a set of all districts of
+     * approximately equal size; that is, each district's
+     * size is within ±1 of the district size parameter.
+     * @param theRegion the region
+     * @param districtSize the size of the districts
+     * @return a set of all districts of the specified size
+     *     within a tolerance of ±1
+     */
+    public static Set<District> allDistrictsOfSpecificSize(
+                                    final Region theRegion,
+                                    final int districtSize) {
+        Set<District> districts = new HashSet<District>();
+        if (districtSize > 0 && theRegion.size() > 0) {
+            if (theRegion.size() <= districtSize) {
+                districts.add(new District(theRegion.locations()));
+            } else if (districtSize == 1) {
+                for (Location loc : theRegion.locations()) {
+                    List<Location> locList = new ArrayList<Location>(1);
+                    locList.add(loc);
+                    districts.add(new District(locList));
+                }
+            } else {
+              int size = theRegion.sideSize();
+              ArrayList<District> allDistricts =
+                AllDistrictGen.generateDistricts(size,
+                                                 size,
+                                                 districtSize);
+              for (District d : allDistricts) {
+                districts.add(d);
+              }
+            }
+        }
+        return districts;
+    }
+
+    /**
+     * Utility: Iterator over all districts of the specified size
+     * for a given region.
+     * @param theRegion the region
+     * @param districtSize the size of the districts
+     * @return a set of all districts of the specified size
+     */
+    public static Iterator<District> allDistrictsOfSpecificSizeIterator(
+                                    final Region theRegion,
+                                    final int districtSize) {
+        return allDistrictsOfSpecificSize(theRegion, districtSize).iterator();
+    }
+}